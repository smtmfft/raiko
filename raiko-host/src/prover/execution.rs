use std::time::Instant;

use tracing::{info, warn};
use zeth_lib::{
    builder::{BlockBuilderStrategy, TaikoStrategy},
<<<<<<< HEAD
    consts::TKO_MAINNET_CHAIN_SPEC,
    host::host::{taiko_run_preflight, HostArgs},
    input::{GuestInput, GuestOutput, TaikoProverData, TaikoSystemInfo},
    protocol_instance::{assemble_protocol_instance, EvidenceType},
    EthereumTxEssence,
};
use zeth_primitives::{keccak, Address, B256};
=======
    input::{GuestInput, GuestOutput, TaikoProverData},
    protocol_instance::{assemble_protocol_instance, EvidenceType},
    EthereumTxEssence,
};
use zeth_primitives::Address;
>>>>>>> ebcfdd4f

use super::{
    context::Context,
    error::Result,
    proof::{
        cache::Cache, powdr::execute_powdr, risc0::execute_risc0, sgx::execute_sgx,
        succinct::execute_sp1,
    },
<<<<<<< HEAD
    request::{ProofInstance, ProofRequest, ProofResponse},
    utils::cache_file_path,
};
use crate::metrics::{inc_sgx_success, observe_input, observe_sgx_gen};
=======
    request::{ProofRequest, ProofResponse, ProofType},
};
use crate::{
    host::host::taiko_run_preflight,
    metrics::{inc_sgx_success, observe_input, observe_sgx_gen},
};
>>>>>>> ebcfdd4f

pub async fn execute(
    _cache: &Cache,
    ctx: &mut Context,
    req: &ProofRequest,
) -> Result<ProofResponse> {
    // ctx.update_cache_path(req.block);
    // try remove cache file anyway to avoid reorg error
    // because tokio::fs::remove_file haven't guarantee of execution. So, we need to remove
    // twice
    // > Runs the provided function on an executor dedicated to blocking operations.
    // > Tasks will be scheduled as non-mandatory, meaning they may not get executed
    // > in case of runtime shutdown.
    // ctx.remove_cache_file().await?;
    let result = async {
        println!("- {:?}", req);
        // 1. load input data into cache path
        let start = Instant::now();
        let input = prepare_input(ctx, req.clone()).await?;
        let elapsed = Instant::now().duration_since(start).as_millis() as i64;
        observe_input(elapsed);
        // 2. pre-build the block
<<<<<<< HEAD
        let build_result =
            TaikoStrategy::build_from(&TKO_MAINNET_CHAIN_SPEC.clone(), input.clone());
=======
        let build_result = TaikoStrategy::build_from(&input);
>>>>>>> ebcfdd4f
        // TODO: cherry-pick risc0 latest output
        let output = match &build_result {
            Ok((header, mpt_node)) => {
                info!("Verifying final state using provider data ...");
                info!("Final block hash derived successfully. {}", header.hash());
                info!("Final block header derived successfully. {:?}", header);
                let pi = assemble_protocol_instance(&input, &header)?
                    .instance_hash(req.proof_type.clone().into());

                // Make sure the blockhash from the node matches the one from the builder
                assert_eq!(
                    header.hash().0,
                    input.block_hash.to_fixed_bytes(),
                    "block hash unexpected"
                );
                GuestOutput::Success((header.clone(), pi))
            }
            Err(_) => {
                warn!("Proving bad block construction!");
                GuestOutput::Failure
            }
        };
        let elapsed = Instant::now().duration_since(start).as_millis() as i64;
        observe_input(elapsed);
        // 3. run proof
        // prune_old_caches(&ctx.cache_path, ctx.max_caches);
        let start = Instant::now();
        let proof = match &req.proof_type {
            ProofType::Sgx => {
                let bid = req.block_number;
                let resp = execute_sgx(ctx, req).await?;
                let time_elapsed = Instant::now().duration_since(start).as_millis() as i64;
                observe_sgx_gen(bid, time_elapsed);
                inc_sgx_success(bid);
                ProofResponse::Sgx(resp)
            }
            ProofType::Powdr => {
                let bid = req.block_number;
                let resp = execute_powdr().await?;
                let time_elapsed = Instant::now().duration_since(start).as_millis() as i64;
                todo!()
            }
            ProofType::PseZk => todo!(),
            ProofType::Succinct => {
                let bid = req.block_number;
                let resp = execute_sp1(input, output, ctx, req).await?;
                let time_elapsed = Instant::now().duration_since(start).as_millis() as i64;
                ProofResponse::SP1(resp)
            }
            ProofType::Risc0(instance) => {
                let resp = execute_risc0(input, output, ctx, instance).await?;
<<<<<<< HEAD
                Ok(ProofResponse::Risc0(resp))
            }
            ProofInstance::Native => Ok(ProofResponse::Native(output)),
        }
=======
                ProofResponse::Risc0(resp)
            }
            ProofType::Native => ProofResponse::Native(output),
        };
        let time_elapsed = Instant::now().duration_since(start);
        println!(
            "Proof generated in {}.{} seconds",
            time_elapsed.as_secs(),
            time_elapsed.subsec_millis()
        );
        Ok(proof)
>>>>>>> ebcfdd4f
    }
    .await;
    ctx.remove_cache_file().await?;
    result
}

/// prepare input data for guests
pub async fn prepare_input(
    ctx: &mut Context,
    req: ProofRequest,
) -> Result<GuestInput<EthereumTxEssence>> {
    // Todo(Cecilia): should contract address as args, curently hardcode
    let l1_cache = ctx.l1_cache_file.clone();
    let l2_cache = ctx.l2_cache_file.clone();
    tokio::task::spawn_blocking(move || {
        taiko_run_preflight(
            Some(req.l1_rpc),
            Some(req.l2_rpc),
            req.block_number,
            &req.chain,
            TaikoProverData {
                graffiti: req.graffiti,
                prover: req.prover,
            },
<<<<<<< HEAD
=======
            Some(req.beacon_rpc),
>>>>>>> ebcfdd4f
        )
        .expect("Init taiko failed")
    })
    .await
    .map_err(Into::<super::error::Error>::into)
}

impl From<ProofType> for EvidenceType {
    fn from(value: ProofType) -> Self {
        match value {
<<<<<<< HEAD
            ProofInstance::Succinct => EvidenceType::Succinct,
            ProofInstance::PseZk => EvidenceType::PseZk,
            ProofInstance::Powdr => EvidenceType::Powdr,
            ProofInstance::Sgx => EvidenceType::Sgx {
=======
            ProofType::Succinct => EvidenceType::Succinct,
            ProofType::PseZk => EvidenceType::PseZk,
            ProofType::Powdr => EvidenceType::Powdr,
            ProofType::Sgx => EvidenceType::Sgx {
>>>>>>> ebcfdd4f
                new_pubkey: Address::default(),
            },
            ProofType::Risc0(_) => EvidenceType::Risc0,
            ProofType::Native => EvidenceType::Native,
        }
    }
}

#[cfg(test)]
mod tests {
    #[tokio::test]
    async fn test_async_block() {
        let result = async { Result::<(), &'static str>::Err("error") };
        println!("must here");
        assert!(result.await.is_err());
    }
}<|MERGE_RESOLUTION|>--- conflicted
+++ resolved
@@ -3,21 +3,11 @@
 use tracing::{info, warn};
 use zeth_lib::{
     builder::{BlockBuilderStrategy, TaikoStrategy},
-<<<<<<< HEAD
-    consts::TKO_MAINNET_CHAIN_SPEC,
-    host::host::{taiko_run_preflight, HostArgs},
-    input::{GuestInput, GuestOutput, TaikoProverData, TaikoSystemInfo},
-    protocol_instance::{assemble_protocol_instance, EvidenceType},
-    EthereumTxEssence,
-};
-use zeth_primitives::{keccak, Address, B256};
-=======
     input::{GuestInput, GuestOutput, TaikoProverData},
     protocol_instance::{assemble_protocol_instance, EvidenceType},
     EthereumTxEssence,
 };
 use zeth_primitives::Address;
->>>>>>> ebcfdd4f
 
 use super::{
     context::Context,
@@ -26,19 +16,12 @@
         cache::Cache, powdr::execute_powdr, risc0::execute_risc0, sgx::execute_sgx,
         succinct::execute_sp1,
     },
-<<<<<<< HEAD
-    request::{ProofInstance, ProofRequest, ProofResponse},
-    utils::cache_file_path,
-};
-use crate::metrics::{inc_sgx_success, observe_input, observe_sgx_gen};
-=======
     request::{ProofRequest, ProofResponse, ProofType},
 };
 use crate::{
     host::host::taiko_run_preflight,
     metrics::{inc_sgx_success, observe_input, observe_sgx_gen},
 };
->>>>>>> ebcfdd4f
 
 pub async fn execute(
     _cache: &Cache,
@@ -61,12 +44,7 @@
         let elapsed = Instant::now().duration_since(start).as_millis() as i64;
         observe_input(elapsed);
         // 2. pre-build the block
-<<<<<<< HEAD
-        let build_result =
-            TaikoStrategy::build_from(&TKO_MAINNET_CHAIN_SPEC.clone(), input.clone());
-=======
         let build_result = TaikoStrategy::build_from(&input);
->>>>>>> ebcfdd4f
         // TODO: cherry-pick risc0 latest output
         let output = match &build_result {
             Ok((header, mpt_node)) => {
@@ -118,12 +96,6 @@
             }
             ProofType::Risc0(instance) => {
                 let resp = execute_risc0(input, output, ctx, instance).await?;
-<<<<<<< HEAD
-                Ok(ProofResponse::Risc0(resp))
-            }
-            ProofInstance::Native => Ok(ProofResponse::Native(output)),
-        }
-=======
                 ProofResponse::Risc0(resp)
             }
             ProofType::Native => ProofResponse::Native(output),
@@ -135,7 +107,6 @@
             time_elapsed.subsec_millis()
         );
         Ok(proof)
->>>>>>> ebcfdd4f
     }
     .await;
     ctx.remove_cache_file().await?;
@@ -160,10 +131,7 @@
                 graffiti: req.graffiti,
                 prover: req.prover,
             },
-<<<<<<< HEAD
-=======
             Some(req.beacon_rpc),
->>>>>>> ebcfdd4f
         )
         .expect("Init taiko failed")
     })
@@ -174,17 +142,10 @@
 impl From<ProofType> for EvidenceType {
     fn from(value: ProofType) -> Self {
         match value {
-<<<<<<< HEAD
-            ProofInstance::Succinct => EvidenceType::Succinct,
-            ProofInstance::PseZk => EvidenceType::PseZk,
-            ProofInstance::Powdr => EvidenceType::Powdr,
-            ProofInstance::Sgx => EvidenceType::Sgx {
-=======
             ProofType::Succinct => EvidenceType::Succinct,
             ProofType::PseZk => EvidenceType::PseZk,
             ProofType::Powdr => EvidenceType::Powdr,
             ProofType::Sgx => EvidenceType::Sgx {
->>>>>>> ebcfdd4f
                 new_pubkey: Address::default(),
             },
             ProofType::Risc0(_) => EvidenceType::Risc0,
